---
name: Nightly

on:
  schedule:
    - cron: 0 0 * * *

jobs:
  unit-tests:
    runs-on: ubuntu-latest
    strategy:
      matrix:
        python: ["3.12", "3.11", "3.10", "3.9", "3.8"]
    steps:
      - uses: actions/checkout@v4
      - name: Set up Python
        uses: actions/setup-python@v5
        with:
          python-version: ${{ matrix.python }}
      - name: Install dependencies
        run: pip install tox
      - name: Run unit tests
        run: tox -e test-unit -- --cov-report=term-missing --cov --cov-fail-under=75

  integration-tests:
    runs-on: ubuntu-latest
    strategy:
      matrix:
        python: ["3.12", "3.11", "3.10", "3.9", "3.8"]
    steps:
      - uses: actions/checkout@v4
      - name: Set up Python
        uses: actions/setup-python@v5
        with:
          python-version: ${{ matrix.python }}
      - name: Install dependencies
        run: pip install tox
      - name: Run integration tests
        run: tox -e test-integration -- -m "smoke or sanity"

  e2e-tests:
    runs-on: ubuntu-latest
    strategy:
      matrix:
        python: ["3.12", "3.11", "3.10", "3.9", "3.8"]
    steps:
      - uses: actions/checkout@v4
      - name: Set up Python
        uses: actions/setup-python@v5
        with:
          python-version: ${{ matrix.python }}
      - name: Install dependencies
        run: pip install tox
      - name: Run e2e tests
        run: tox -e test-e2e -- -m smoke

  publish:
    needs: [unit-tests, integration-tests, e2e-tests]
    runs-on: ubuntu-latest
    env:
      GUIDELLM_BUILD_TYPE: nightly
      GUIDELLM_BUILD_NUMBER: ${{ github.event.pull_request.number || github.run_number }}
    steps:
      - uses: actions/checkout@v4
      - name: Set up Python
        uses: actions/setup-python@v5
        with:
          python-version: "3.8"
      - name: Build and Publish a Candidate Release
        uses: neuralmagic/nm-actions/actions/publish_pypi@main
        with:
          publish_pypi: true
<<<<<<< HEAD
          publish_pypi_internal: true
          build_type: nightly
=======
          publish_pypi_internal: true
>>>>>>> bb003617
<|MERGE_RESOLUTION|>--- conflicted
+++ resolved
@@ -70,9 +70,4 @@
         uses: neuralmagic/nm-actions/actions/publish_pypi@main
         with:
           publish_pypi: true
-<<<<<<< HEAD
-          publish_pypi_internal: true
-          build_type: nightly
-=======
-          publish_pypi_internal: true
->>>>>>> bb003617
+          publish_pypi_internal: true