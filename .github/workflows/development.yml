--- conflicted
+++ resolved
@@ -146,8 +146,7 @@
     runs-on: ubuntu-latest
     steps:
       - name: Check out code
-<<<<<<< HEAD
-        uses: actions/checkout@v3
+        uses: actions/checkout@v4
         with:
           ref: "${{ github.event.pull_request.merge_commit_sha }}"
           
@@ -155,11 +154,6 @@
         uses: actions/setup-node@v4
         with:
           node-version: '22'
-=======
-        uses: actions/checkout@v4
-        with:
-          ref: "${{ github.event.pull_request.merge_commit_sha }}"
->>>>>>> 8a4e4086
 
       - name: Install dependencies
         run: npm ci
