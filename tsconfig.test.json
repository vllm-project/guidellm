{
  "extends": "./tsconfig.base.json",
  "compilerOptions": {
    "types": ["jest", "@testing-library/jest-dom", "node"],
    "noEmit": true
  },
  "include": [
    "jest.setup.ts",
    "tests/ui/unit/**/*.ts",
    "tests/ui/unit/**/*.tsx",
    "tests/ui/integration/**/*.ts",
    "tests/ui/integration/**/*.tsx",
    "tests/ui/test.helper.tsx",
<<<<<<< HEAD
    "tests/ui/__mocks__",
=======
    "tests/ui/__mocks__/**/*.{ts,tsx,js}",
>>>>>>> 227f1708
    "src/ui/app/types",
    "src/ui/types"
  ]
}<|MERGE_RESOLUTION|>--- conflicted
+++ resolved
@@ -11,11 +11,7 @@
     "tests/ui/integration/**/*.ts",
     "tests/ui/integration/**/*.tsx",
     "tests/ui/test.helper.tsx",
-<<<<<<< HEAD
-    "tests/ui/__mocks__",
-=======
     "tests/ui/__mocks__/**/*.{ts,tsx,js}",
->>>>>>> 227f1708
     "src/ui/app/types",
     "src/ui/types"
   ]
