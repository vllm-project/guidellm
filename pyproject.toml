--- conflicted
+++ resolved
@@ -67,17 +67,15 @@
 ]
 
 [project.optional-dependencies]
-<<<<<<< HEAD
 perf = [
     "orjson",
     "msgpack",
     "msgspec",
     "uvloop",
-=======
+]
 recommended = [
     "tiktoken>=0.11.0",  # For OpenAI tokenizer
     "blobfile>=3.1.0",   # For OpenAI tokenizer
->>>>>>> 46a2c1ed
 ]
 dev = [
     # build
