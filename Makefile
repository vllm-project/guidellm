.PHONY: install
install:
	python -m pip install .


.PHONY: install.dev
install.dev:
	python -m pip install -e .[dev]

<<<<<<< HEAD
test:
	python -m pytest -s -vvv --cache-clear tests/
=======
>>>>>>> f905346b

.PHONY: build
build:
	python setup.py sdist bdist_wheel

.PHONY: style
style:
	python -m ruff format src tests
	python -m isort src tests
	python -m flake8 src tests --max-line-length 88


.PHONY: types
types:
	python -m mypy --check-untyped-defs


.PHONY: quality
quality:
	python -m ruff check src tests
	python -m black --check src tests
	python -m isort --check src tests
	python -m mypy --check-untyped-defs



.PHONY: test
test:
	python -m pytest -s -vvv --cache-clear tests


.PHONY: test.unit
test.unit:
	python -m pytest tests/unit


.PHONY: test.integration
test.integration:
	python -m pytest tests/integration


.PHONY: test.e2e
test.e2e:
	python -m pytest tests/e2e



.PHONY: clean
clean:
	rm -rf build
	rm -rf dist
	rm -rf *.egg-info
	find . -type f -name "*.pyc" -delete
	find . -type d -name "__pycache__" -exec rm -r {} +
	rm -rf .mypy_cache
	rm -rf .pytest_cache
	rm -rf .tox<|MERGE_RESOLUTION|>--- conflicted
+++ resolved
@@ -7,11 +7,6 @@
 install.dev:
 	python -m pip install -e .[dev]
 
-<<<<<<< HEAD
-test:
-	python -m pytest -s -vvv --cache-clear tests/
-=======
->>>>>>> f905346b
 
 .PHONY: build
 build:
