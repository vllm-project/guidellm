--- conflicted
+++ resolved
@@ -223,35 +223,12 @@
         start_time = time.time()
         end_time = start_time + self.max_duration if self.max_duration else math.inf
         max_number = float(self.max_number) if self.max_number else math.inf
-<<<<<<< HEAD
-        runner = self._run_async if self._mode == "asynchronous" else self._run_sync
-
-        def _get_count_total():
-            return (
-                self.max_number
-                if self.max_number
-                else round(self.max_duration) if self.max_duration else 0
-            )
-
-        def _get_count_completed():
-            return min(
-                (
-                    benchmark.request_count + benchmark.error_count
-                    if self.max_number
-                    else round(time.time() - start_time)
-                ),
-                _get_count_total(),
-            )
-=======
         runner = self._run_sync if self._mode == "synchronous" else self._run_async
         count_total = (
             self.max_number
             if self.max_number
-            else round(self.max_duration)
-            if self.max_duration
-            else 0
+            else round(self.max_duration) if self.max_duration else 0
         )
->>>>>>> f36776dc
 
         # yield initial result for progress tracking
         yield SchedulerResult(
@@ -267,9 +244,7 @@
             count_completed = (
                 min(run_count, self.max_number)
                 if self.max_number
-                else round(time.time() - start_time)
-                if self.max_duration
-                else 0
+                else round(time.time() - start_time) if self.max_duration else 0
             )
 
             yield SchedulerResult(
@@ -288,9 +263,7 @@
             count_completed=(
                 benchmark.request_count + benchmark.error_count
                 if self.max_number
-                else round(time.time() - start_time)
-                if self.max_duration
-                else 0
+                else round(time.time() - start_time) if self.max_duration else 0
             ),
             benchmark=benchmark,
         )
