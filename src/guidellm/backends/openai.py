--- conflicted
+++ resolved
@@ -4,10 +4,8 @@
 Provides HTTP-based backend for OpenAI-compatible servers including OpenAI API,
 vLLM servers, and other compatible inference engines. Supports text and chat
 completions with streaming, authentication, and multimodal capabilities.
-
-Classes:
-    UsageStats: Token usage statistics for generation requests.
-    OpenAIHTTPBackend: HTTP backend for OpenAI-compatible API servers.
+Handles request formatting, response parsing, error handling, and token usage
+tracking with flexible parameter customization.
 """
 
 from __future__ import annotations
@@ -15,42 +13,18 @@
 import asyncio
 import time
 from collections.abc import AsyncIterator
-<<<<<<< HEAD
 from typing import Any
-=======
-from pathlib import Path
-from typing import Any, ClassVar
->>>>>>> f9fb29c5
 
 import httpx
 
 from guidellm.backends.backend import Backend
-from guidellm.backends.response_handlers import GenerationResponseHandlerFactory
-from guidellm.schemas import (
-    GenerationRequest,
-    GenerationResponse,
-    RequestInfo,
+from guidellm.backends.response_handlers import (
+    GenerationResponseHandler,
+    GenerationResponseHandlerFactory,
 )
-
-<<<<<<< HEAD
-try:
-    import orjson
-=======
-ContentT = str | list[str | dict[str, str | dict[str, str]] | Path | Image.Image] | Any
-
->>>>>>> f9fb29c5
-
-    HAS_ORJSON = True
-except ImportError:
-    orjson = None
-    HAS_ORJSON = False
-
-<<<<<<< HEAD
+from guidellm.schemas import GenerationRequest, GenerationResponse, RequestInfo
+
 __all__ = ["OpenAIHTTPBackend"]
-=======
-    prompt_tokens: int | None = None
-    output_tokens: int | None = None
->>>>>>> f9fb29c5
 
 
 @Backend.register("openai_http")
@@ -81,29 +55,27 @@
         self,
         target: str,
         model: str | None = None,
-<<<<<<< HEAD
         api_routes: dict[str, str] | None = None,
         response_handlers: dict[str, Any] | None = None,
         timeout: float = 60.0,
         http2: bool = True,
         follow_redirects: bool = True,
-=======
-        api_key: str | None = None,
-        organization: str | None = None,
-        project: str | None = None,
-        timeout: float = 60.0,
-        http2: bool = True,
-        follow_redirects: bool = True,
-        max_output_tokens: int | None = None,
-        stream_response: bool = True,
-        extra_query: dict | None = None,
-        extra_body: dict | None = None,
-        remove_from_body: list[str] | None = None,
-        headers: dict | None = None,
->>>>>>> f9fb29c5
         verify: bool = False,
         validate_backend: bool | str | dict[str, Any] = True,
     ):
+        """
+        Initialize OpenAI HTTP backend with server configuration.
+
+        :param target: Base URL of the OpenAI-compatible server
+        :param model: Model identifier for generation requests
+        :param api_routes: Custom API endpoint routes mapping
+        :param response_handlers: Custom response handlers for different request types
+        :param timeout: Request timeout in seconds
+        :param http2: Enable HTTP/2 protocol support
+        :param follow_redirects: Follow HTTP redirects automatically
+        :param verify: Enable SSL certificate verification
+        :param validate_backend: Backend validation configuration
+        """
         super().__init__(type_="openai_http")
 
         # Request Values
@@ -135,7 +107,9 @@
     @property
     def info(self) -> dict[str, Any]:
         """
-        :return: Dictionary containing backend configuration details.
+        Get backend configuration details.
+
+        :return: Dictionary containing backend configuration details
         """
         return {
             "target": self.target,
@@ -152,8 +126,8 @@
         """
         Initialize HTTP client and backend resources.
 
-        :raises RuntimeError: If backend is already initialized.
-        :raises httpx.Exception: If HTTP client cannot be created.
+        :raises RuntimeError: If backend is already initialized
+        :raises httpx.RequestError: If HTTP client cannot be created
         """
         if self._in_process:
             raise RuntimeError("Backend already started up for process.")
@@ -170,8 +144,8 @@
         """
         Clean up HTTP client and backend resources.
 
-        :raises RuntimeError: If backend was not properly initialized.
-        :raises httpx.Exception: If HTTP client cannot be closed.
+        :raises RuntimeError: If backend was not properly initialized
+        :raises httpx.RequestError: If HTTP client cannot be closed
         """
         if not self._in_process:
             raise RuntimeError("Backend not started up for process.")
@@ -182,12 +156,9 @@
 
     async def validate(self):
         """
-        Validate backend configuration and connectivity.
-
-        Validate backend configuration and connectivity through test requests,
-        and auto-selects first available model if none is configured.
-
-        :raises RuntimeError: If backend cannot connect or validate configuration.
+        Validate backend connectivity and configuration.
+
+        :raises RuntimeError: If backend cannot connect or validate configuration
         """
         if self._async_client is None:
             raise RuntimeError("Backend not started up for process.")
@@ -208,9 +179,9 @@
         """
         Get available models from the target server.
 
-        :return: List of model identifiers.
-        :raises HTTPError: If models endpoint returns an error.
-        :raises RuntimeError: If backend is not initialized.
+        :return: List of model identifiers
+        :raises httpx.HTTPError: If models endpoint returns an error
+        :raises RuntimeError: If backend is not initialized
         """
         if self._async_client is None:
             raise RuntimeError("Backend not started up for process.")
@@ -225,7 +196,7 @@
         """
         Get the default model for this backend.
 
-        :return: Model name or None if no model is available.
+        :return: Model name or None if no model is available
         """
         if self.model or not self._in_process:
             return self.model
@@ -233,217 +204,59 @@
         models = await self.available_models()
         return models[0] if models else None
 
-    async def resolve(  # noqa: C901
+    async def resolve(
         self,
         request: GenerationRequest,
-<<<<<<< HEAD
         request_info: RequestInfo,
         history: list[tuple[GenerationRequest, GenerationResponse]] | None = None,
     ) -> AsyncIterator[tuple[GenerationResponse, RequestInfo]]:
-=======
-        request_info: ScheduledRequestInfo,
-        history: list[tuple[GenerationRequest, GenerationResponse]] | None = None,
-    ) -> AsyncIterator[tuple[GenerationResponse, ScheduledRequestInfo]]:
->>>>>>> f9fb29c5
-        """
-        Process a generation request and yield progressive responses.
+        """
+        Process generation request and yield progressive responses.
 
         Handles request formatting, timing tracking, API communication, and
         response parsing with streaming support.
 
-        :param request: Generation request with content and parameters.
-        :param request_info: Request tracking info updated with timing metadata.
-        :param history: Conversation history. Currently not supported.
-        :raises NotImplementedError: If history is provided.
-        :yields: Tuples of (response, updated_request_info) as generation progresses.
+        :param request: Generation request with content and parameters
+        :param request_info: Request tracking info updated with timing metadata
+        :param history: Conversation history (currently not supported)
+        :raises NotImplementedError: If history is provided
+        :raises RuntimeError: If backend is not initialized
+        :raises ValueError: If request type is unsupported
+        :yields: Tuples of (response, updated_request_info) as generation progresses
         """
         if self._async_client is None:
             raise RuntimeError("Backend not started up for process.")
 
         if history is not None:
-            raise NotImplementedError(
-                "Multi-turn requests with conversation history are not yet supported"
-            )
-
-<<<<<<< HEAD
-        response_handler = (
-            self.response_handlers.get(request.request_type)
-            if self.response_handlers
-            else None
-=======
-        response = GenerationResponse(
-            request_id=request.request_id,
-            request_args={
-                "request_type": request.request_type,
-                "output_token_count": request.constraints.get("output_tokens"),
-                **request.params,
-            },
-            value="",
-            request_prompt_tokens=request.stats.get("prompt_tokens"),
-            request_output_tokens=request.constraints.get("output_tokens"),
-        )
-        request_info.request_timings = GenerationRequestTimings()
-        request_info.request_timings.request_start = time.time()
-
-        completion_method = (
-            self.text_completions
-            if request.request_type == "text_completions"
-            else self.chat_completions
-        )
-        completion_kwargs = (
-            {
-                "prompt": request.content,
-                "request_id": request.request_id,
-                "output_token_count": request.constraints.get("output_tokens"),
-                "stream_response": request.params.get("stream", self.stream_response),
-                **request.params,
-            }
-            if request.request_type == "text_completions"
-            else {
-                "content": request.content,
-                "request_id": request.request_id,
-                "output_token_count": request.constraints.get("output_tokens"),
-                "stream_response": request.params.get("stream", self.stream_response),
-                **request.params,
-            }
-        )
-
-        async for delta, usage_stats in completion_method(**completion_kwargs):
-            if request_info.request_timings.request_start is None:
-                request_info.request_timings.request_start = time.time()
-
-            if delta is not None:
-                if request_info.request_timings.first_iteration is None:
-                    request_info.request_timings.first_iteration = time.time()
-                response.value += delta  # type: ignore [operator]
-                response.delta = delta
-                request_info.request_timings.last_iteration = time.time()
-                response.iterations += 1
-
-            if usage_stats is not None:
-                request_info.request_timings.request_end = time.time()
-                response.response_output_tokens = usage_stats.output_tokens
-                response.response_prompt_tokens = usage_stats.prompt_tokens
-
-            yield response, request_info
-
-        if request_info.request_timings.request_end is None:
-            request_info.request_timings.request_end = time.time()
-        response.delta = None
-        yield response, request_info
-
-    async def text_completions(
-        self,
-        prompt: str | list[str],
-        request_id: str | None,  # noqa: ARG002
-        output_token_count: int | None = None,
-        stream_response: bool = True,
-        **kwargs,
-    ) -> AsyncIterator[tuple[str | None, UsageStats | None]]:
-        """
-        Generate text completions using the /v1/completions endpoint.
-
-        :param prompt: Text prompt(s) for completion. Single string or list.
-        :param request_id: Request identifier for tracking.
-        :param output_token_count: Maximum tokens to generate. Overrides default
-            if specified.
-        :param stream_response: Whether to stream response progressively.
-        :param kwargs: Additional request parameters (temperature, top_p, etc.).
-        :yields: Tuples of (generated_text, usage_stats). First yield is (None, None).
-        :raises RuntimeError: If backend is not initialized.
-        :raises HTTPError: If API request fails.
-        """
-        self._check_in_process()
-        target = f"{self.target}{self.TEXT_COMPLETIONS_PATH}"
-        headers = self._get_headers()
-        params = self._get_params(self.TEXT_COMPLETIONS_KEY)
-        body = self._get_body(
-            endpoint_type=self.TEXT_COMPLETIONS_KEY,
-            request_kwargs=kwargs,
-            max_output_tokens=output_token_count,
-            prompt=prompt,
->>>>>>> f9fb29c5
-        )
-        if response_handler is None:
-            response_handler_class = (
-                GenerationResponseHandlerFactory.get_registered_object(
-                    request.request_type
-                )
-            )
-            if response_handler_class is None:
-                raise ValueError(
-                    "No response handler registered for request type "
-                    f"'{request.request_type}'"
-                )
-<<<<<<< HEAD
-            response_handler = response_handler_class()
-
+            raise NotImplementedError("Multi-turn requests  not yet supported")
+
+        response_handler = self._resolve_response_handler(
+            request_type=request.request_type
+        )
         if (request_path := self.api_routes.get(request.request_type)) is None:
             raise ValueError(f"Unsupported request type '{request.request_type}'")
         request_url = f"{self.target}/{request_path}"
-        request_info.timings.request_start = time.time()
+        request_files = (
+            {
+                key: tuple(value) if isinstance(value, list) else value
+                for key, value in request.arguments.files.items()
+            }
+            if request.arguments.files
+            else None
+        )
+        request_json = request.arguments.body if not request_files else None
+        request_data = request.arguments.body if request_files else None
 
         if not request.arguments.stream:
+            request_info.timings.request_start = time.time()
             response = await self._async_client.request(
                 request.arguments.method or "POST",
                 request_url,
                 params=request.arguments.params,
                 headers=request.arguments.headers,
-                json=request.arguments.body if not request.arguments.files else None,
-                data=request.arguments.body if request.arguments.files else None,
-                files=(
-                    {
-                        key: tuple(value) if isinstance(value, list) else value
-                        for key, value in request.arguments.files.items()
-                    }
-                    if request.arguments.files
-                    else None
-                ),
-=======
-
-    async def chat_completions(
-        self,
-        content: ContentT,
-        request_id: str | None = None,  # noqa: ARG002
-        output_token_count: int | None = None,
-        raw_content: bool = False,
-        stream_response: bool = True,
-        **kwargs,
-    ) -> AsyncIterator[tuple[str | None, UsageStats | None]]:
-        """
-        Generate chat completions using the /v1/chat/completions endpoint.
-
-        Supports multimodal inputs including text and images with message formatting.
-
-        :param content: Chat content - string, list of mixed content, or raw content
-            when raw_content=True.
-        :param request_id: Request identifier (currently unused).
-        :param output_token_count: Maximum tokens to generate. Overrides default
-            if specified.
-        :param raw_content: If True, passes content directly without formatting.
-        :param stream_response: Whether to stream response progressively.
-        :param kwargs: Additional request parameters (temperature, top_p, tools, etc.).
-        :yields: Tuples of (generated_text, usage_stats). First yield is (None, None).
-        :raises RuntimeError: If backend is not initialized.
-        :raises HTTPError: If API request fails.
-        """
-        self._check_in_process()
-        target = f"{self.target}{self.CHAT_COMPLETIONS_PATH}"
-        headers = self._get_headers()
-        params = self._get_params(self.CHAT_COMPLETIONS_KEY)
-        body = self._get_body(
-            endpoint_type=self.CHAT_COMPLETIONS_KEY,
-            request_kwargs=kwargs,
-            max_output_tokens=output_token_count,
-            messages=self._get_chat_messages(content) if not raw_content else content,
-            **kwargs,
-        )
-        yield None, None  # Initial yield for async iterator to signal start
-
-        if not stream_response:
-            response = await self._async_client.post(  # type: ignore [union-attr]
-                target, headers=headers, params=params, json=body
->>>>>>> f9fb29c5
+                json=request_json,
+                data=request_data,
+                files=request_files,
             )
             request_info.timings.request_end = time.time()
             response.raise_for_status()
@@ -451,49 +264,47 @@
             yield response_handler.compile_non_streaming(request, data), request_info
             return
 
-<<<<<<< HEAD
         try:
+            request_info.timings.request_start = time.time()
+
             async with self._async_client.stream(
                 request.arguments.method or "POST",
                 request_url,
                 params=request.arguments.params,
                 headers=request.arguments.headers,
-                json=request.arguments.body if not request.arguments.files else None,
-                data=request.arguments.body if request.arguments.files else None,
-                files=(
-                    {
-                        key: tuple(value) if isinstance(value, list) else value
-                        for key, value in request.arguments.files.items()
-                    }
-                    if request.arguments.files
-                    else None
-                ),
+                json=request_json,
+                data=request_data,
+                files=request_files,
             ) as stream:
                 stream.raise_for_status()
                 end_reached = False
 
                 async for chunk in stream.aiter_lines():
-                    if end_reached:
-                        continue
+                    iter_time = time.time()
 
                     if (
-                        iterations := response_handler.add_streaming_line(chunk)
-                    ) is None or iterations < 0:
+                        (iterations := response_handler.add_streaming_line(chunk))
+                        is None
+                        or iterations < 0
+                        or end_reached
+                    ):
                         end_reached = end_reached or iterations is None
                         continue
 
-                    if request_info.timings.first_iteration is None:
-                        request_info.timings.first_iteration = time.time()
-                    request_info.timings.last_iteration = time.time()
-
-                    if request_info.timings.iterations is None:
+                    if (
+                        request_info.timings.first_iteration is None
+                        or request_info.timings.iterations is None
+                    ):
+                        request_info.timings.first_iteration = iter_time
                         request_info.timings.iterations = 0
+
+                    request_info.timings.last_iteration = iter_time
                     request_info.timings.iterations += iterations
 
-                request_info.timings.request_end = time.time()
-
+            request_info.timings.request_end = time.time()
             yield response_handler.compile_streaming(request), request_info
         except asyncio.CancelledError as err:
+            # Yield current result to store iterative results before propagating
             yield response_handler.compile_streaming(request), request_info
             raise err
 
@@ -502,98 +313,12 @@
     ) -> dict[str, Any] | None:
         if not (validate_kwargs := validate_backend):
             return None
-=======
-        body.update({"stream": True, "stream_options": {"include_usage": True}})
-        async with self._async_client.stream(  # type: ignore [union-attr]
-            "POST", target, headers=headers, params=params, json=body
-        ) as stream:
-            stream.raise_for_status()
-            async for line in stream.aiter_lines():
-                if not line or not line.strip().startswith("data:"):
-                    continue
-                if line.strip() == "data: [DONE]":
-                    break
-                data = json.loads(line.strip()[len("data: ") :])
-                yield (
-                    self._get_completions_text_content(data),
-                    self._get_completions_usage_stats(data),
-                )
-
-    def _build_headers(
-        self,
-        api_key: str | None,
-        organization: str | None,
-        project: str | None,
-        user_headers: dict | None,
-    ) -> dict[str, str]:
-        headers = {}
-
-        if api_key:
-            headers["Authorization"] = (
-                f"Bearer {api_key}" if not api_key.startswith("Bearer") else api_key
-            )
-        if organization:
-            headers["OpenAI-Organization"] = organization
-        if project:
-            headers["OpenAI-Project"] = project
-        if user_headers:
-            headers.update(user_headers)
-
-        return {key: val for key, val in headers.items() if val is not None}
-
-    def _check_in_process(self):
-        if not self._in_process or self._async_client is None:
-            raise RuntimeError(
-                "Backend not started up for process, cannot process requests."
-            )
-
-    def _get_headers(self) -> dict[str, str]:
-        return {
-            "Content-Type": "application/json",
-            **self.headers,
-        }
->>>>>>> f9fb29c5
 
         if validate_kwargs is True:
             validate_kwargs = "health"
 
-<<<<<<< HEAD
         if isinstance(validate_kwargs, str) and validate_kwargs in self.api_routes:
             validate_kwargs = f"{self.target}/{self.api_routes[validate_kwargs]}"
-=======
-    def _get_chat_messages(
-        self,
-        content: ContentT,
-    ) -> list[dict[str, Any]]:
-        if isinstance(content, str):
-            return [{"role": "user", "content": content}]
-
-        if not isinstance(content, list):
-            raise ValueError(f"Unsupported content type: {type(content)}")
-
-        resolved_content = []
-        for item in content:
-            if isinstance(item, dict):
-                resolved_content.append(item)
-            elif isinstance(item, str):
-                resolved_content.append({"type": "text", "text": item})
-            elif isinstance(item, Image.Image | Path):
-                resolved_content.append(self._get_chat_message_media_item(item))
-            else:
-                raise ValueError(f"Unsupported content item type: {type(item)}")
-
-        return [{"role": "user", "content": resolved_content}]
-
-    def _get_chat_message_media_item(
-        self, item: Path | Image.Image
-    ) -> dict[str, Any]:
-        if isinstance(item, Image.Image):
-            encoded = base64.b64encode(item.tobytes()).decode("utf-8")
-            return {
-                "type": "image",
-                "image": {"url": f"data:image/jpeg;base64,{encoded}"},
-            }
->>>>>>> f9fb29c5
 
         if isinstance(validate_kwargs, str):
             validate_kwargs = {
@@ -601,58 +326,30 @@
                 "url": validate_kwargs,
             }
 
-<<<<<<< HEAD
         if not isinstance(validate_kwargs, dict) or "url" not in validate_kwargs:
             raise ValueError(
                 "validate_backend must be a boolean, string, or dictionary and contain "
                 f"a target URL. Got: {validate_kwargs}"
-=======
-    def _get_body(
-        self,
-        endpoint_type: str,
-        request_kwargs: dict[str, Any] | None,
-        max_output_tokens: int | None = None,
-        **kwargs,
-    ) -> dict[str, Any]:
-        # Start with endpoint-specific extra body parameters
-        extra_body: dict = self.extra_body.get(endpoint_type, self.extra_body)
-
-        body = copy.deepcopy(extra_body)
-        body.update(request_kwargs or {})
-        body.update(kwargs)
-        body["model"] = self.model
-
-        # Handle token limits
-        max_tokens = max_output_tokens or self.max_output_tokens
-        if max_tokens is not None:
-            body.update(
-                {
-                    "max_tokens": max_tokens,
-                    "max_completion_tokens": max_tokens,
-                }
->>>>>>> f9fb29c5
             )
 
-<<<<<<< HEAD
         if "method" not in validate_kwargs:
             validate_kwargs["method"] = "GET"
-=======
-        return {key: val for key, val in body.items() if val is not None}
-
-    def _get_completions_text_content(self, data: dict) -> str | None:
-        if not data.get("choices"):
-            return None
-
-        choice: dict = data["choices"][0]
-        return (
-            choice.get("text")
-            or choice.get("delta", {}).get("content")
-            or choice.get("message", {}).get("content")
-        )
-
-    def _get_completions_usage_stats(self, data: dict) -> UsageStats | None:
-        if not data.get("usage"):
-            return None
->>>>>>> f9fb29c5
-
-        return validate_kwargs+
+        return validate_kwargs
+
+    def _resolve_response_handler(self, request_type: str) -> GenerationResponseHandler:
+        if (
+            self.response_handlers is not None
+            and (handler := self.response_handlers.get(request_type)) is not None
+        ):
+            return handler
+
+        handler_class = GenerationResponseHandlerFactory.get_registered_object(
+            request_type
+        )
+        if handler_class is None:
+            raise ValueError(
+                f"No response handler registered for request type '{request_type}'"
+            )
+
+        return handler_class()