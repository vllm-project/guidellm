--- conflicted
+++ resolved
@@ -19,26 +19,22 @@
     def __init__(
         self,
         backend: Backend,
-<<<<<<< HEAD
+        request_generator: RequestGenerator,
         rate_type: str = "sweep",
-=======
-        request_generator: RequestGenerator,
-        profile_mode: ProfileGenerationMode = ProfileGenerationMode.SINGLE,
->>>>>>> 361f7c63
         profile_args: Optional[Dict[str, Any]] = None,
         max_requests: Optional[int] = None,
         max_duration: Optional[float] = None,
     ):
         self.request_generator = request_generator
         self.backend = backend
-<<<<<<< HEAD
         profile_mode = "sweep"
         if rate_type in {"synchronous", "constant", "poisson"}:
-            profile_mode = "fixed_rate"
-        self.profile = ProfileGenerator.create_generator(
-=======
+            profile_mode = ProfileGenerationMode.FIXED_RATE
+        elif rate_type == "sweep":
+            profile_mode = ProfileGenerationMode.SWEEP
+        else:
+            raise ValueError("invalid rate type provided")
         self.profile_generator: ProfileGenerator = ProfileGenerator.create(
->>>>>>> 361f7c63
             profile_mode, **(profile_args or {})
         )
         self.max_requests: Optional[int] = max_requests
