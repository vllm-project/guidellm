from abc import ABC, abstractmethod
from dataclasses import dataclass
from enum import Enum
from typing import Dict, List, Optional, Type, Union

import numpy

from guidellm.core import TextGenerationBenchmarkReport
from guidellm.scheduler import LoadGenerationMode

__all__ = [
    "ProfileGenerationMode",
    "Profile",
    "ProfileGenerator",
    "FixedRateProfileGenerator",
    "SweepProfileGenerator",
]

RateTypeLoadGenModeMap = {
    "constant": LoadGenerationModes.CONSTANT,
    "poisson": LoadGenerationModes.POISSON,
}

<<<<<<< HEAD
class ProfileGenerationModes(Enum):
    FIXED = "fixed_rate"
=======
class ProfileGenerationMode(Enum):
    SINGLE = "single"
>>>>>>> 361f7c63
    SWEEP = "sweep"


@dataclass
class Profile:
    load_gen_mode: LoadGenerationMode
    load_gen_rate: Optional[float]


class ProfileGenerator(ABC):
    _registry: Dict[ProfileGenerationMode, "Type[ProfileGenerator]"] = {}

    @staticmethod
    def register(mode: ProfileGenerationMode):
        def inner_wrapper(wrapped_class):
            ProfileGenerator._registry[mode] = wrapped_class
            return wrapped_class

        return inner_wrapper

    @staticmethod
<<<<<<< HEAD
    def create_generator(
        mode: Union[str, ProfileGenerationModes], **kwargs
    ) -> "ProfileGenerator":
        mode_is_invalid = not isinstance(mode, str) or mode not in [m.value for m in ProfileGenerationModes]
        if mode_is_invalid:
            raise ValueError(f"Invalid profile generation mode: {mode}")
        mode = ProfileGenerationModes(mode)
        
=======
    def create(mode: ProfileGenerationMode, **kwargs) -> "ProfileGenerator":
>>>>>>> 361f7c63
        if mode not in ProfileGenerator._registry:
            raise ValueError(f"Invalid profile generation mode: {mode}")

        return ProfileGenerator._registry[mode](**kwargs)

    def __init__(self, mode: Union[str, ProfileGenerationMode]):
        self._mode = ProfileGenerationMode(mode)

    @abstractmethod
    def next(self, current_report: TextGenerationBenchmarkReport) -> Optional[Profile]:
        """ """
        pass


<<<<<<< HEAD
@ProfileGenerator.register_generator(ProfileGenerationModes.FIXED)
class FixedRateProfileGenerator(ProfileGenerator):
    def __init__(self, rate_type: str, rate: Optional[List[float]] = None, **kwargs):
        super().__init__(ProfileGenerationModes.FIXED)
        if rate_type == "synchronous" and rate and len(rate) > 0:
            raise ValueError("custom rates are not supported in synchronous mode")
        self._rates = rate
        self._rate_index = 0
        self._generated = False
        self._rate_type = rate_type

    def next_profile(
        self, current_report: TextGenerationBenchmarkReport
    ) -> Optional[Profile]:
        if self._rate_type == "synchronous":
            if self._generated:
                return None
        
            self._generated = True

=======
@ProfileGenerator.register(ProfileGenerationMode.SINGLE)
class SingleProfileGenerator(ProfileGenerator):
    def __init__(self, rate: float, rate_type: LoadGenerationMode):
        super().__init__(ProfileGenerationMode.SINGLE)
        self._rate: float = rate
        self._rate_type: LoadGenerationMode = rate_type
        self._generated: bool = False

    def next(self, current_report: TextGenerationBenchmarkReport) -> Optional[Profile]:
        if self._generated:
            return None

        self._generated = True

        if self._rate_type == LoadGenerationMode.CONSTANT:
            return Profile(
                load_gen_mode=LoadGenerationMode.CONSTANT, load_gen_rate=self._rate
            )
        elif self._rate_type == LoadGenerationMode.SYNCHRONOUS:
>>>>>>> 361f7c63
            return Profile(
                load_gen_mode=LoadGenerationMode.SYNCHRONOUS, load_gen_rate=None
            )
<<<<<<< HEAD
        
        if self._rate_type in {"constant", "poisson"}:
            if self._rate_index >= len(self._rates):
                return None

            current_rate = self._rates[self._rate_index]
            self._rate_index += 1
        
            load_gen_mode = RateTypeLoadGenModeMap[self._rate_type]
            
            return Profile(
                load_gen_mode=load_gen_mode, load_gen_rate=current_rate
=======
        elif self._rate_type == LoadGenerationMode.POISSON:
            return Profile(
                load_gen_mode=LoadGenerationMode.POISSON, load_gen_rate=self._rate
>>>>>>> 361f7c63
            )

        raise ValueError(f"Invalid rate type: {self._rate_type}")


@ProfileGenerator.register(ProfileGenerationMode.SWEEP)
class SweepProfileGenerator(ProfileGenerator):
    def __init__(self, **kwargs):
        super().__init__(ProfileGenerationMode.SWEEP)
        self._sync_run = False
        self._max_found = False
        self._pending_rates = None

    def next(self, current_report: TextGenerationBenchmarkReport) -> Optional[Profile]:
        if not self._sync_run:
            self._sync_run = True

            return Profile(
                load_gen_mode=LoadGenerationMode.SYNCHRONOUS, load_gen_rate=None
            )

        if not self._max_found:
            # check if we've found the maximum rate based on the last result
            # if not, double the rate; if so, set the flag to fill in missing data
            last_benchmark = current_report.benchmarks[-1]

            if not last_benchmark.overloaded:
                last_rate = (
                    last_benchmark.rate
                    if last_benchmark.rate
                    else last_benchmark.completed_request_rate
                )
                return Profile(
                    load_gen_mode=LoadGenerationMode.CONSTANT,
                    load_gen_rate=last_rate * 2,
                )
            else:
                self._max_found = True
                first_benchmark = current_report.benchmarks[0]

                min_rate = (
                    first_benchmark.rate
                    if first_benchmark.rate
                    else first_benchmark.completed_request_rate
                )
                max_rate = (
                    last_benchmark.rate
                    if last_benchmark.rate
                    else last_benchmark.completed_request_rate
                )

                self._pending_rates = list(numpy.linspace(min_rate, max_rate, 10))

        if self._pending_rates:
            rate = self._pending_rates.pop(0)
            return Profile(
                load_gen_mode=LoadGenerationMode.CONSTANT, load_gen_rate=rate
            )

        return None<|MERGE_RESOLUTION|>--- conflicted
+++ resolved
@@ -16,18 +16,8 @@
     "SweepProfileGenerator",
 ]
 
-RateTypeLoadGenModeMap = {
-    "constant": LoadGenerationModes.CONSTANT,
-    "poisson": LoadGenerationModes.POISSON,
-}
-
-<<<<<<< HEAD
-class ProfileGenerationModes(Enum):
-    FIXED = "fixed_rate"
-=======
 class ProfileGenerationMode(Enum):
-    SINGLE = "single"
->>>>>>> 361f7c63
+    FIXED_RATE = "fixed_rate"
     SWEEP = "sweep"
 
 
@@ -49,18 +39,7 @@
         return inner_wrapper
 
     @staticmethod
-<<<<<<< HEAD
-    def create_generator(
-        mode: Union[str, ProfileGenerationModes], **kwargs
-    ) -> "ProfileGenerator":
-        mode_is_invalid = not isinstance(mode, str) or mode not in [m.value for m in ProfileGenerationModes]
-        if mode_is_invalid:
-            raise ValueError(f"Invalid profile generation mode: {mode}")
-        mode = ProfileGenerationModes(mode)
-        
-=======
     def create(mode: ProfileGenerationMode, **kwargs) -> "ProfileGenerator":
->>>>>>> 361f7c63
         if mode not in ProfileGenerator._registry:
             raise ValueError(f"Invalid profile generation mode: {mode}")
 
@@ -75,69 +54,34 @@
         pass
 
 
-<<<<<<< HEAD
-@ProfileGenerator.register_generator(ProfileGenerationModes.FIXED)
+@ProfileGenerator.register_generator(ProfileGenerationMode.FIXED_RATE)
 class FixedRateProfileGenerator(ProfileGenerator):
-    def __init__(self, rate_type: str, rate: Optional[List[float]] = None, **kwargs):
-        super().__init__(ProfileGenerationModes.FIXED)
-        if rate_type == "synchronous" and rate and len(rate) > 0:
+    def __init__(self, rate_type: LoadGenerationMode, rates: Optional[List[float]] = None, **kwargs):
+        super().__init__(ProfileGenerationMode.FIXED_RATE)
+        if rate_type == "synchronous" and rates and len(rates) > 0:
             raise ValueError("custom rates are not supported in synchronous mode")
-        self._rates = rate
-        self._rate_index = 0
-        self._generated = False
-        self._rate_type = rate_type
+        self._rates: Optional[List[float]] = rates
+        self._rate_type: LoadGenerationMode = rate_type
+        self._generated: bool = False
+        self._rate_index: int = 0
 
-    def next_profile(
+    def next(
         self, current_report: TextGenerationBenchmarkReport
     ) -> Optional[Profile]:
-        if self._rate_type == "synchronous":
+        if self._rate_type.name == LoadGenerationMode.SYNCHRONOUS.name:
             if self._generated:
                 return None
-        
             self._generated = True
-
-=======
-@ProfileGenerator.register(ProfileGenerationMode.SINGLE)
-class SingleProfileGenerator(ProfileGenerator):
-    def __init__(self, rate: float, rate_type: LoadGenerationMode):
-        super().__init__(ProfileGenerationMode.SINGLE)
-        self._rate: float = rate
-        self._rate_type: LoadGenerationMode = rate_type
-        self._generated: bool = False
-
-    def next(self, current_report: TextGenerationBenchmarkReport) -> Optional[Profile]:
-        if self._generated:
-            return None
-
-        self._generated = True
-
-        if self._rate_type == LoadGenerationMode.CONSTANT:
-            return Profile(
-                load_gen_mode=LoadGenerationMode.CONSTANT, load_gen_rate=self._rate
-            )
-        elif self._rate_type == LoadGenerationMode.SYNCHRONOUS:
->>>>>>> 361f7c63
             return Profile(
                 load_gen_mode=LoadGenerationMode.SYNCHRONOUS, load_gen_rate=None
             )
-<<<<<<< HEAD
-        
-        if self._rate_type in {"constant", "poisson"}:
+        elif self._rate_type.name in {LoadGenerationMode.CONSTANT.name, LoadGenerationMode.POISSON.name}:
             if self._rate_index >= len(self._rates):
                 return None
-
             current_rate = self._rates[self._rate_index]
             self._rate_index += 1
-        
-            load_gen_mode = RateTypeLoadGenModeMap[self._rate_type]
-            
             return Profile(
-                load_gen_mode=load_gen_mode, load_gen_rate=current_rate
-=======
-        elif self._rate_type == LoadGenerationMode.POISSON:
-            return Profile(
-                load_gen_mode=LoadGenerationMode.POISSON, load_gen_rate=self._rate
->>>>>>> 361f7c63
+                load_gen_mode=self.rate_type, load_gen_rate=current_rate
             )
 
         raise ValueError(f"Invalid rate type: {self._rate_type}")
