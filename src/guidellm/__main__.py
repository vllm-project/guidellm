--- conflicted
+++ resolved
@@ -28,23 +28,13 @@
 import asyncio
 import codecs
 from pathlib import Path
-from typing import Annotated
 
 import click
-from pydantic import ValidationError
 
 try:
     import uvloop
-
-    HAS_UVLOOP: Annotated[
-        bool, "Flag indicating if uvloop is available for event loop optimization"
-    ] = True
 except ImportError:
     uvloop = None
-
-    HAS_UVLOOP: Annotated[
-        bool, "Flag indicating if uvloop is available for event loop optimization"
-    ] = False
 
 from guidellm.backends import BackendType
 from guidellm.benchmark import (
@@ -53,10 +43,7 @@
     benchmark_generative_text,
     reimport_benchmarks_report,
 )
-from guidellm.benchmark.scenario import (
-    GenerativeTextScenario,
-    get_builtin_scenarios,
-)
+from guidellm.benchmark.scenario import GenerativeTextScenario, get_builtin_scenarios
 from guidellm.mock_server import MockServer, MockServerConfig
 from guidellm.preprocess.dataset import ShortPromptStrategy, process_dataset
 from guidellm.scheduler import StrategyType
@@ -264,12 +251,8 @@
 )
 @click.option(
     "--data-args",
-<<<<<<< HEAD
     multiple=True,
     default=None,
-=======
-    default=GenerativeTextScenario.get_default("data_args"),
->>>>>>> f9fb29c5
     callback=cli_tools.parse_json,
     help=(
         "A JSON string containing any arguments to pass to the dataset creation "
@@ -297,7 +280,6 @@
 )
 @click.option(
     "--data-sampler",
-<<<<<<< HEAD
     default=None,
     type=click.Choice(["shuffle"]),
     help="The data sampler type to use.",
@@ -312,10 +294,6 @@
     "--dataloader_kwargs",
     default=None,
     callback=cli_tools.parse_json,
-=======
-    default=GenerativeTextScenario.get_default("data_sampler"),
-    type=click.Choice(["random"]),
->>>>>>> f9fb29c5
     help=(
         "A JSON string containing any arguments to pass to the dataloader constructor "
         "as a dict with **kwargs."
@@ -405,12 +383,7 @@
 @click.option(
     "--sample-requests",
     "--output-sampling",  # legacy alias
-<<<<<<< HEAD
     "sample_requests",
-=======
-    "request_samples",
-    default=GenerativeTextScenario.get_default("request_samples"),
->>>>>>> f9fb29c5
     type=int,
     help=(
         "The number of samples for each request status and each benchmark to save "
@@ -455,7 +428,6 @@
     default=GenerativeTextScenario.get_default("max_global_error_rate"),
     help="Maximum global error rate allowed across all benchmarks",
 )
-<<<<<<< HEAD
 def run(
     target,
     data,
@@ -495,9 +467,6 @@
     max_error_rate,
     max_global_error_rate,
 ):
-=======
-def run(**kwargs):
->>>>>>> f9fb29c5
     """
     Execute a generative text benchmark against a target model backend.
 
@@ -506,39 +475,16 @@
     Supports multiple backends, data sources, output formats, and constraint types
     for flexible benchmark configuration.
     """
-<<<<<<< HEAD
     data_request_formatter = (
         request_type
         if not request_formatter_kwargs
         else {"request_type": request_type, **request_formatter_kwargs}
     )
-=======
-    scenario = kwargs.pop("scenario")
-    click_ctx = click.get_current_context()
-    overrides = cli_tools.set_if_not_default(click_ctx, **kwargs)
-
-    try:
-        # If a scenario file was specified read from it
-        if scenario is None:
-            _scenario = GenerativeTextScenario.model_validate(overrides)
-        elif isinstance(scenario, Path):
-            _scenario = GenerativeTextScenario.from_file(scenario, overrides)
-        else:  # Only builtins can make it here; click will catch anything else
-            _scenario = GenerativeTextScenario.from_builtin(scenario, overrides)
-    except ValidationError as e:
-        # Translate pydantic valdation error to click argument error
-        errs = e.errors(include_url=False, include_context=True, include_input=True)
-        param_name = "--" + str(errs[0]["loc"][0]).replace("_", "-")
-        raise click.BadParameter(
-            errs[0]["msg"], ctx=click_ctx, param_hint=param_name
-        ) from e
->>>>>>> f9fb29c5
-
-    if HAS_UVLOOP:
+
+    if uvloop is not None:
         asyncio.set_event_loop_policy(uvloop.EventLoopPolicy())
     asyncio.run(
         benchmark_generative_text(
-<<<<<<< HEAD
             target=target,
             data=list(data),
             # Benchmark configuration
@@ -559,27 +505,19 @@
             data_num_workers=data_num_workers,
             dataloader_kwargs=dataloader_kwargs,
             random_seed=random_seed,
-=======
-            scenario=_scenario,
->>>>>>> f9fb29c5
             # Output configuration
-            output_path=kwargs["output_path"],
-            output_formats=[
-                fmt
-                for fmt in kwargs["output_formats"]
-                if not kwargs["disable_console_outputs"] or fmt != "console"
-            ],
+            output_path=output_path,
+            output_formats=output_formats,
             # Updates configuration
             progress=(
                 [
                     GenerativeConsoleBenchmarkerProgress(
-                        display_scheduler_stats=kwargs["display_scheduler_stats"]
+                        display_scheduler_stats=display_scheduler_stats
                     )
                 ]
-                if not kwargs["disable_progress"]
+                if not disable_progress
                 else None
             ),
-<<<<<<< HEAD
             print_updates=not disable_console_outputs,
             # Benchmarker configuration
             sample_requests=sample_requests,
@@ -591,13 +529,6 @@
             max_errors=max_errors,
             max_error_rate=max_error_rate,
             max_global_error_rate=max_global_error_rate,
-=======
-            print_updates=not kwargs["disable_console_outputs"],
-            # Aggregators configuration
-            add_aggregators={
-                "extras": InjectExtrasAggregator(extras=kwargs["output_extras"])
-            },
->>>>>>> f9fb29c5
         )
     )
 
