"""
Benchmark execution orchestration and lifecycle management.

Provides the core benchmarking engine that coordinates request scheduling,
data aggregation, and result compilation across different execution strategies
and environments.

Classes:
    Benchmarker: Abstract benchmark orchestrator for request processing workflows.

Type Variables:
    BenchmarkT: Generic benchmark result type.
    RequestT: Generic request object type.
    RequestTimingsT: Generic request timing object type.
    ResponseT: Generic response object type.
"""

from __future__ import annotations

import uuid
from abc import ABC
from collections.abc import AsyncIterator, Iterable
from typing import Generic

from guidellm.benchmark.profile import Profile
from guidellm.benchmark.schemas import (
    BenchmarkArgs,
    BenchmarkT,
    EstimatedBenchmarkState,
)
from guidellm.scheduler import (
    BackendInterface,
    Environment,
    NonDistributedEnvironment,
    RequestT,
    ResponseT,
    Scheduler,
    SchedulerState,
    SchedulingStrategy,
)
from guidellm.utils import ThreadSafeSingletonMixin

__all__ = ["Benchmarker"]


class Benchmarker(
    Generic[BenchmarkT, RequestT, ResponseT],
    ABC,
    ThreadSafeSingletonMixin,
):
    """
    Abstract benchmark orchestrator for request processing workflows.

    Coordinates the execution of benchmarking runs across different scheduling
    strategies, aggregating metrics and compiling results. Manages the complete
    benchmark lifecycle from request submission through result compilation.

    Implements thread-safe singleton pattern to ensure consistent state across
    concurrent benchmark operations.
    """

    async def run(
        self,
        benchmark_class: type[BenchmarkT],
        requests: Iterable[RequestT | Iterable[RequestT | tuple[RequestT, float]]],
        backend: BackendInterface[RequestT, ResponseT],
        profile: Profile,
        environment: Environment | None = None,
        sample_requests: int | None = 20,
        warmup: float | None = None,
        cooldown: float | None = None,
        prefer_response_metrics: bool = True,
    ) -> AsyncIterator[
        tuple[
            EstimatedBenchmarkState | None,
            BenchmarkT | None,
            SchedulingStrategy,
            SchedulerState | None,
        ]
    ]:
        """
        Execute benchmark runs across multiple scheduling strategies.

        Orchestrates the complete benchmark workflow: iterates through scheduling
        strategies from the profile, executes requests through the scheduler,
        aggregates metrics, and compiles final benchmark results.

        :param requests: Request datasets for processing across strategies.
        :param backend: Backend interface for request processing.
        :param profile: Benchmark profile defining strategies and constraints.
        :param environment: Execution environment for coordination.
        :param benchmark_aggregators: Metric aggregation functions by name.
        :param benchmark_class: Class for constructing final benchmark objects.
        :yield: Tuples of (metrics_update, benchmark_result, strategy, state).
        :raises Exception: If benchmark execution or compilation fails.
        """
        with self.thread_lock:
            if environment is None:
                environment = NonDistributedEnvironment()

            run_id = str(uuid.uuid4())
            strategies_generator = profile.strategies_generator()
            strategy, constraints = next(strategies_generator)

            while strategy is not None:
                yield None, None, strategy, None
                args = BenchmarkArgs(
                    run_id=run_id,
                    run_index=len(profile.completed_strategies),
                    sample_requests=sample_requests,
                    warmup=warmup,
                    cooldown=cooldown,
                    prefer_response_metrics=prefer_response_metrics,
                )
                estimated_state = EstimatedBenchmarkState()
                scheduler_state = None

                async for (
                    response,
                    request,
                    request_info,
                    scheduler_state,
                ) in Scheduler[RequestT, ResponseT]().run(
                    requests=requests,
                    backend=backend,
                    strategy=strategy,
                    env=environment,
                    **constraints or {},
                ):
                    benchmark_class.update_estimate(
                        args,
                        estimated_state,
                        response,
                        request,
                        request_info,
                        scheduler_state,
                    )
                    yield estimated_state, None, strategy, scheduler_state

                if scheduler_state is None:
                    raise RuntimeError("Scheduler state is None after execution.")

                benchmark = benchmark_class.compile(
                    args=args,
                    estimated_state=estimated_state,
                    scheduler_state=scheduler_state,
                    profile=profile,
                    requests=requests,
                    backend=backend,
                    environment=environment,
                    strategy=strategy,
                    constraints=constraints,
                )
                yield None, benchmark, strategy, None

                try:
                    strategy, constraints = strategies_generator.send(benchmark)
                except StopIteration:
                    strategy = None
<<<<<<< HEAD
                    constraints = None
=======
                    constraints = None

    @classmethod
    def _compile_benchmark_kwargs(
        cls,
        run_id: str,
        run_index: int,
        profile: Profile,
        requests: Iterable[RequestT | Iterable[RequestT | tuple[RequestT, float]]],
        backend: BackendInterface[RequestT, ResponseT],
        environment: Environment,
        aggregators: dict[
            str,
            Aggregator[ResponseT, RequestT] | CompilableAggregator[ResponseT, RequestT],
        ],
        aggregators_state: dict[str, dict[str, Any]],
        strategy: SchedulingStrategy,
        constraints: dict[str, Any | dict[str, Any] | Constraint],
        scheduler_state: SchedulerState | None,
    ) -> dict[str, Any]:
        """
        Compile benchmark construction parameters from execution results.

        Aggregates metadata from scheduler execution and compiles it into
        structured parameters for benchmark object construction.

        :param run_id: Unique identifier for the benchmark run.
        :param run_index: Index of this strategy in the benchmark profile.
        :param profile: Benchmark profile containing strategy configuration.
        :param requests: Request datasets used for the benchmark.
        :param backend: Backend interface used for request processing.
        :param environment: Execution environment for coordination.
        :param aggregators: Metric aggregation functions by name.
        :param aggregators_state: Current state of metric aggregators.
        :param strategy: Scheduling strategy that was executed.
        :param constraints: Runtime constraints applied during execution.
        :param scheduler_state: Final state of scheduler execution.
        :return: Dictionary of parameters for benchmark object construction.
        :raises ValueError: If aggregator output conflicts with existing keys.
        """
        benchmark_kwargs = {
            "run_id": run_id,
            "run_index": run_index,
            "scheduler": SchedulerDict(
                strategy=strategy,
                constraints={
                    key: InfoMixin.extract_from_obj(val)
                    for key, val in constraints.items()
                },
                state=scheduler_state,
            ),
            "benchmarker": BenchmarkerDict(
                profile=profile,
                requests=InfoMixin.extract_from_obj(requests),
                backend=backend.info,
                environment=environment.info,
                aggregators={
                    key: InfoMixin.extract_from_obj(aggregator)
                    for key, aggregator in aggregators.items()
                },
            ),
            "env_args": StandardBaseDict(),
            "extras": StandardBaseDict(),
        }

        def _combine(
            existing: dict[str, Any] | StandardBaseDict,
            addition: dict[str, Any] | StandardBaseDict,
        ) -> dict[str, Any] | StandardBaseDict:
            if not isinstance(existing, dict | StandardBaseDict):
                raise ValueError(
                    f"Existing value {existing} (type: {type(existing).__name__}) "
                    f"is not a valid type for merging."
                )
            if not isinstance(addition, dict | StandardBaseDict):
                raise ValueError(
                    f"Addition value {addition} (type: {type(addition).__name__}) "
                    f"is not a valid type for merging."
                )

            add_kwargs = (
                addition if isinstance(addition, dict) else addition.model_dump()
            )

            if isinstance(existing, dict):
                return {**add_kwargs, **existing}

            return existing.__class__(**{**add_kwargs, **existing.model_dump()})

        for key, aggregator in aggregators.items():
            if not isinstance(aggregator, CompilableAggregator):
                continue

            compiled = aggregator.compile(aggregators_state[key], scheduler_state)

            for field_name, field_val in compiled.items():
                if field_name in benchmark_kwargs:
                    # If the key already exists, merge the values
                    benchmark_kwargs[field_name] = _combine(
                        benchmark_kwargs[field_name], field_val
                    )
                else:
                    benchmark_kwargs[field_name] = field_val

        return benchmark_kwargs
>>>>>>> f9fb29c5
<|MERGE_RESOLUTION|>--- conflicted
+++ resolved
@@ -157,112 +157,4 @@
                     strategy, constraints = strategies_generator.send(benchmark)
                 except StopIteration:
                     strategy = None
-<<<<<<< HEAD
-                    constraints = None
-=======
-                    constraints = None
-
-    @classmethod
-    def _compile_benchmark_kwargs(
-        cls,
-        run_id: str,
-        run_index: int,
-        profile: Profile,
-        requests: Iterable[RequestT | Iterable[RequestT | tuple[RequestT, float]]],
-        backend: BackendInterface[RequestT, ResponseT],
-        environment: Environment,
-        aggregators: dict[
-            str,
-            Aggregator[ResponseT, RequestT] | CompilableAggregator[ResponseT, RequestT],
-        ],
-        aggregators_state: dict[str, dict[str, Any]],
-        strategy: SchedulingStrategy,
-        constraints: dict[str, Any | dict[str, Any] | Constraint],
-        scheduler_state: SchedulerState | None,
-    ) -> dict[str, Any]:
-        """
-        Compile benchmark construction parameters from execution results.
-
-        Aggregates metadata from scheduler execution and compiles it into
-        structured parameters for benchmark object construction.
-
-        :param run_id: Unique identifier for the benchmark run.
-        :param run_index: Index of this strategy in the benchmark profile.
-        :param profile: Benchmark profile containing strategy configuration.
-        :param requests: Request datasets used for the benchmark.
-        :param backend: Backend interface used for request processing.
-        :param environment: Execution environment for coordination.
-        :param aggregators: Metric aggregation functions by name.
-        :param aggregators_state: Current state of metric aggregators.
-        :param strategy: Scheduling strategy that was executed.
-        :param constraints: Runtime constraints applied during execution.
-        :param scheduler_state: Final state of scheduler execution.
-        :return: Dictionary of parameters for benchmark object construction.
-        :raises ValueError: If aggregator output conflicts with existing keys.
-        """
-        benchmark_kwargs = {
-            "run_id": run_id,
-            "run_index": run_index,
-            "scheduler": SchedulerDict(
-                strategy=strategy,
-                constraints={
-                    key: InfoMixin.extract_from_obj(val)
-                    for key, val in constraints.items()
-                },
-                state=scheduler_state,
-            ),
-            "benchmarker": BenchmarkerDict(
-                profile=profile,
-                requests=InfoMixin.extract_from_obj(requests),
-                backend=backend.info,
-                environment=environment.info,
-                aggregators={
-                    key: InfoMixin.extract_from_obj(aggregator)
-                    for key, aggregator in aggregators.items()
-                },
-            ),
-            "env_args": StandardBaseDict(),
-            "extras": StandardBaseDict(),
-        }
-
-        def _combine(
-            existing: dict[str, Any] | StandardBaseDict,
-            addition: dict[str, Any] | StandardBaseDict,
-        ) -> dict[str, Any] | StandardBaseDict:
-            if not isinstance(existing, dict | StandardBaseDict):
-                raise ValueError(
-                    f"Existing value {existing} (type: {type(existing).__name__}) "
-                    f"is not a valid type for merging."
-                )
-            if not isinstance(addition, dict | StandardBaseDict):
-                raise ValueError(
-                    f"Addition value {addition} (type: {type(addition).__name__}) "
-                    f"is not a valid type for merging."
-                )
-
-            add_kwargs = (
-                addition if isinstance(addition, dict) else addition.model_dump()
-            )
-
-            if isinstance(existing, dict):
-                return {**add_kwargs, **existing}
-
-            return existing.__class__(**{**add_kwargs, **existing.model_dump()})
-
-        for key, aggregator in aggregators.items():
-            if not isinstance(aggregator, CompilableAggregator):
-                continue
-
-            compiled = aggregator.compile(aggregators_state[key], scheduler_state)
-
-            for field_name, field_val in compiled.items():
-                if field_name in benchmark_kwargs:
-                    # If the key already exists, merge the values
-                    benchmark_kwargs[field_name] = _combine(
-                        benchmark_kwargs[field_name], field_val
-                    )
-                else:
-                    benchmark_kwargs[field_name] = field_val
-
-        return benchmark_kwargs
->>>>>>> f9fb29c5
+                    constraints = None